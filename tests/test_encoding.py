<<<<<<< HEAD
import enum
import sys
from dataclasses import dataclass
from enum import Enum, auto
from typing import Dict, Generic, Literal, Tuple, Union
=======
# SPDX-License-Identifier: MIT
# Copyright 2025 The Board of Trustees of the Leland Stanford Junior University

import enum
from dataclasses import dataclass
from enum import Enum, auto
from typing import Dict, Generic, Literal, Tuple, Union

import pytest
>>>>>>> 3093d236

from draccus import ChoiceRegistry, decode, encode

from .testutils import *


class Color(Enum):
    blue = auto()
    red = auto()


def test_encode_basic_types():
    # Test basic types
    assert encode(42) == 42
    assert encode(3.14) == 3.14
    assert encode("hello") == "hello"
    assert encode(True) is True
    assert encode(None) is None


def test_encode_enum():
    assert encode(Color.blue) == "blue"
    assert encode(Color.red) == "red"


def test_encode_list():
    # Test list with and without type parameters
    assert encode([1, 2, 3]) == [1, 2, 3]
    assert encode(["a", "b", "c"]) == ["a", "b", "c"]
    assert encode([Color.blue, Color.red]) == ["blue", "red"]


def test_encode_tuple():
    # Test tuple with and without type parameters
    assert encode((1, 2, 3)) == [1, 2, 3]
    assert encode(("a", "b", "c")) == ["a", "b", "c"]
    assert encode((Color.blue, Color.red)) == ["blue", "red"]


def test_encode_dict():
    # Test dict with and without type parameters
    assert encode({"a": 1, "b": 2}) == {"a": 1, "b": 2}
    assert encode({"a": Color.blue, "b": Color.red}) == {"a": "blue", "b": "red"}
    assert encode({1: "a", 2: "b"}) == {1: "a", 2: "b"}


def test_encode_dataclass():
    @dataclass
    class SimpleClass:
        x: int
        y: str
        z: Optional[Color] = None

    obj = SimpleClass(42, "hello", Color.blue)
    expected = {"x": 42, "y": "hello", "z": "blue"}
    assert encode(obj) == expected

    obj = SimpleClass(42, "hello")
    expected = {"x": 42, "y": "hello", "z": None}
    assert encode(obj) == expected


def test_encode_nested_dataclass():
    @dataclass
    class Inner:
        a: int
        b: str

    @dataclass
    class Outer:
        inner: Inner
        c: List[Inner]

    obj = Outer(Inner(1, "a"), [Inner(2, "b"), Inner(3, "c")])
    expected = {"inner": {"a": 1, "b": "a"}, "c": [{"a": 2, "b": "b"}, {"a": 3, "b": "c"}]}
    assert encode(obj) == expected


def test_encode_generic_dataclass():
    @dataclass
    class Container(Generic[T]):
        value: T
        items: List[T]

    obj = Container[int](value=42, items=[1, 2, 3])
    expected = {"value": 42, "items": [1, 2, 3]}
    assert encode(obj) == expected

    obj = Container[str](value="hello", items=["a", "b"])
    expected = {"value": "hello", "items": ["a", "b"]}
    assert encode(obj) == expected


def test_encode_complex_nesting():
    @dataclass
    class Complicated:
        x: List[List[List[Dict[int, Tuple[int, float, str, List[float]]]]]]

    obj = Complicated([[[{0: (2, 1.23, "bob", [1.2, 1.3])}]]])
    expected = {"x": [[[{0: [2, 1.23, "bob", [1.2, 1.3]]}]]]}
    assert encode(obj) == expected


class Animal(ChoiceRegistry):
    pass


@Animal.register_subclass("dog")
@dataclass
class Dog(Animal):
    name: str
    age: int


@Animal.register_subclass("cat")
@dataclass
class Cat(Animal):
    name: str
    lives: int


@dataclass
class Zoo:
    animals: List[Animal]

    def __post_init__(self):
        assert all(isinstance(a, Animal) for a in self.animals)


def test_encode_choice_type():

    dog = Dog("Fido", 3)
    expected = {"type": "dog", "name": "Fido", "age": 3}
    assert encode(dog, Animal) == expected

    assert encode(dog) == {"name": "Fido", "age": 3}

    cat = Cat("Whiskers", 9)
    expected = {"type": "cat", "name": "Whiskers", "lives": 9}
    assert encode(cat, Animal) == expected
    expected = {"name": "Whiskers", "lives": 9}
    assert encode(cat) == expected


def test_encode_choice_type_in_generic():
    from draccus.choice_types import ChoiceRegistry

    dog = Dog("Fido", 3)
    cat = Cat("Whiskers", 9)

    zoo = Zoo([dog, cat])
    expected = {"animals": [{"type": "dog", "name": "Fido", "age": 3}, {"type": "cat", "name": "Whiskers", "lives": 9}]}
    assert encode(zoo) == expected

    @dataclass
    class Home:
        animals: List[Union[Dog, Cat]]

        def __post_init__(self):
            assert all(isinstance(a, Animal) for a in self.animals)

    home = Home([dog, cat])
    expected = {"animals": [{"name": "Fido", "age": 3}, {"name": "Whiskers", "lives": 9}]}
    assert encode(home) == expected


def test_encode_generic_union_member():
    @dataclass
    class Foo:
        x: Union[List[int], str]

        def __post_init__(self):
            assert isinstance(self.x, list) or isinstance(self.x, str)

    assert encode(Foo(x=[1, 2, 3])) == {"x": [1, 2, 3]}
    assert encode(Foo(x="hello")) == {"x": "hello"}


def test_encode_literal_union_member():
    @dataclass
    class Foo:
        x: Union[Literal["a", "b"], int]

        def __post_init__(self):
            assert isinstance(self.x, int) or self.x in ["a", "b"]

    assert encode(Foo(x=1)) == {"x": 1}
    assert encode(Foo(x="a")) == {"x": "a"}


def test_encode_path():
    from pathlib import Path

    assert encode(Path("/tmp")) == "/tmp"


class ActivationFunctionEnum(str, enum.Enum):
    relu = "relu"
    silu = "silu"
    swish = "swish"
    gelu = "gelu"
    gelu_new = "gelu_new"
    quick_gelu = "quick_gelu"
    tanh = "tanh"


def test_encode_enum_str():

    assert encode(ActivationFunctionEnum.relu) == "relu"
    assert encode(ActivationFunctionEnum.silu) == "silu"
    assert encode(ActivationFunctionEnum.swish) == "swish"
    assert encode(ActivationFunctionEnum.gelu) == "gelu"

    # test roundtrip
    assert decode(ActivationFunctionEnum, "relu") == ActivationFunctionEnum.relu


@pytest.mark.skipif(sys.version_info < (3, 10), reason="requires python3.10 or higher")
def test_encode_dataclass_type_parameters_error():
    from dataclasses import dataclass

    from draccus.parsers.encoding import encode_dataclass

    @dataclass
    class ListHolder:
        x: list[int] | str

    encode_dataclass(ListHolder([1]), declared_type=ListHolder)

    @dataclass
    class ListHolder2:
        x: list[int] | str

    encode(ListHolder([1]), declared_type=ListHolder | ListHolder2)<|MERGE_RESOLUTION|>--- conflicted
+++ resolved
@@ -1,20 +1,13 @@
-<<<<<<< HEAD
+# SPDX-License-Identifier: MIT
+# Copyright 2025 The Board of Trustees of the Leland Stanford Junior University
+
 import enum
 import sys
 from dataclasses import dataclass
 from enum import Enum, auto
 from typing import Dict, Generic, Literal, Tuple, Union
-=======
-# SPDX-License-Identifier: MIT
-# Copyright 2025 The Board of Trustees of the Leland Stanford Junior University
-
-import enum
-from dataclasses import dataclass
-from enum import Enum, auto
-from typing import Dict, Generic, Literal, Tuple, Union
 
 import pytest
->>>>>>> 3093d236
 
 from draccus import ChoiceRegistry, decode, encode
 
